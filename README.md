--- conflicted
+++ resolved
@@ -1,11 +1,11 @@
 # HYPE-HGDM
 A repo for the HYPE-HGDM development.
 
-<<<<<<< HEAD
+
 Changes:
 - The model can now read parameters from the `1-HGDM_par.txt` file.
 - Fixed a bug in writing the output file `1-output.txt` and included mass balance calculations.
-=======
+
 This version of the HYPE model is still under development.
 
 The HYPE model was modified by M. Ahmed at UCalgary.
@@ -15,4 +15,3 @@
 The main modifications are in the [`model_hype.f90`](HYPE_HGDM_src/model_hype.f90)_ and [`sw_proc.f90`](HYPE_HGDM_src/sw_proc.f90) fortran files.
 
 The code is currently working on a hypothetical watershed. The model setup for that watershed is available in the [`Test_case`](Test_case) folder.
->>>>>>> c01b64da
